import numpy as np
import argparse
import pdb
import matplotlib.pyplot as plt
import matplotlib as mpl
import matplotlib.animation as animation
from numba import jit

def wrap_to(theta, center=0, range=2*np.pi):
    '''Wrap to center-range/2, center+range/2'''
    return ((theta + center - range/2) % range) + center - range/2

def wrap_to_pi(theta):
    '''Wrap an angle in radians to -pi to pi'''
    return wrap_to(theta, center=0, range=2*np.pi)

def init(bounds, n_fish, rng, init_bounds=None):
    width, height = bounds[1] - bounds[0]
    min_x, min_y = bounds[0]

    # Starting robot state
    # x, y, theta, linear velocity, angular velocity
    if init_bounds is not None and "robot" in init_bounds:
        robot_init_bounds = init_bounds["robot"]
        robot = np.array([
            rng.uniform(robot_init_bounds["min_x"] * width + min_x, robot_init_bounds["max_x"] * width + min_x),  # Random x position
            rng.uniform(robot_init_bounds["min_y"] * height + min_y, robot_init_bounds["max_y"] * height + min_y),  # Random y position
            rng.uniform(robot_init_bounds["min_theta"], robot_init_bounds["max_theta"]),  # Random heading
            rng.uniform(robot_init_bounds["min_v"], robot_init_bounds["max_v"]),  # Random linear velocity
            rng.uniform(robot_init_bounds["min_omega"], robot_init_bounds["max_omega"])  # Random angular velocity
        ])
    else:
        robot = np.concatenate([
            np.average(bounds, axis=0),  # Place robot in the center
            [0, 0, 0]
        ])

    # Starting fish states
    # x, y, theta, linear velocity, angular velocity
    if init_bounds is not None and "fish" in init_bounds:
        fish_init_bounds = init_bounds["fish"]
        fish = np.column_stack([
            rng.uniform(fish_init_bounds["min_x"] * width + min_x, fish_init_bounds["max_x"] * width + min_x, n_fish),  # Random x positions
            rng.uniform(fish_init_bounds["min_y"] * height + min_y, fish_init_bounds["max_y"] * height + min_y, n_fish),  # Random y positions
            rng.uniform(fish_init_bounds["min_theta"], fish_init_bounds["max_theta"], n_fish),  # Random headings
            rng.uniform(fish_init_bounds["min_v"], fish_init_bounds["max_v"], n_fish),  # Random linear velocities
            rng.uniform(fish_init_bounds["min_omega"], fish_init_bounds["max_omega"], n_fish)  # Random angular velocities
        ])
    else:
        fish = np.column_stack([
            rng.uniform(*bounds[:, 0], n_fish),  # Random x positions
            rng.uniform(*bounds[:, 1], n_fish),  # Random y positions
            rng.uniform(-np.pi, np.pi, n_fish),  # Random headings
            np.zeros(n_fish),
            np.zeros(n_fish)
        ])

    return robot, fish

def update(bounds, rng, robot, fish, action, dt, dynamics):
    # Calculate forces from other fish
    # Force between fish: 1/r
    x, y, theta, v, omega = fish.T

    if len(fish) != 0:
        forces = calc_potential(
            fish[:, :2],
            np.concatenate([
                fish[:, :2],
                [robot[:2]]
            ]),
            lines_from_bounds(bounds),
            c_p=np.array([dynamics["inter_force"] / (len(fish) ** 2)] * len(fish) + [dynamics["robot_force"]]),
            c_l=dynamics["wall_force"]
            # c_p=np.array([1] * len(fish) + [-1])
        )
    else:
        forces = np.zeros((0, 2))

    # Generate random forces to push the fish with, in the direction that it is moving
    rand_theta = theta + rng.uniform(-dynamics["fish_ang_v"] * dt, dynamics["fish_ang_v"] * dt, len(fish))
    forces += dynamics["fish_lin_v"] * dt * np.stack([np.cos(rand_theta), np.sin(rand_theta)]).T

    # Add drag to oppose the fish movement
    forces += dynamics["fish_drag_coef"] * v.reshape(-1, 1) * -np.stack([np.cos(theta), np.sin(theta)]).T

    vx = v * np.cos(theta)
    vy = v * np.sin(theta)

    # Update position and orientation
    x_f = x + vx * dt + forces[:, 0] * dt * dt
    y_f = y + vy * dt + forces[:, 1] * dt * dt
    theta_f = wrap_to_pi(np.arctan2(y_f - y, x_f - x))

    # Confine the fish to the bounds
    x_f = np.maximum(np.minimum(x_f, bounds[1, 0]), bounds[0, 0])
    y_f = np.maximum(np.minimum(y_f, bounds[1, 1]), bounds[0, 1])

    # Update velocities
    vx_f = (x_f - x) / dt
    vy_f = (y_f - y) / dt
    v_f = np.sqrt(np.square(vx_f) + np.square(vy_f))
    omega_f = (theta_f - theta) / dt
    fish_f = np.column_stack([x_f, y_f, theta_f, v_f, omega_f])

    # Update the robot according to the action
    # v_des, omega_des = action
    if "lin_acc" in dynamics:
        x, y, theta, *actual_vel = robot
        actual_vel = np.array(actual_vel)
        actual_acc = np.array([dynamics["lin_acc"], dynamics["ang_acc"]])

        # Compare incoming
        direction = np.sign(actual_vel - action)
        actual_vel -= direction * np.minimum(np.abs(actual_vel - action), actual_acc * dt)
        v, omega = actual_vel

        # Velocity motion model
        if omega == 0:
            x_f = x + v * dt * np.cos(theta)
            y_f = y + v * dt * np.sin(theta)
        else:
            x_c = x - v/omega * np.sin(theta)
            y_c = y + v/omega * np.cos(theta)
            x_f = x_c + v/omega * np.sin(theta + omega * dt)
            y_f = y_c - v/omega * np.cos(theta + omega * dt)

        # Confine the robot to the bounds
        if x_f <= bounds[0, 0]:
            x_f = bounds[0, 0]
            y_f = y
<<<<<<< HEAD
        if bounds[1, 0] <= x_f:
=======
        if x_f >= bounds[1, 0]:
>>>>>>> c714794f
            x_f = bounds[1, 0]
            y_f = y
        if y_f <= bounds[0, 1]:
            x_f = x
            y_f = bounds[0, 1]
<<<<<<< HEAD
        if bounds[1, 1] <= y_f:
=======
        if y_f >= bounds[1, 1]:
>>>>>>> c714794f
            x_f = x
            y_f = bounds[1, 1]
        # x_f = np.maximum(np.minimum(x_f, bounds[1, 0]), bounds[0, 0])
        # y_f = np.maximum(np.minimum(y_f, bounds[1, 1]), bounds[0, 1])

        theta_f = wrap_to_pi(theta + omega * dt)
        v_f = np.sqrt(np.sum(np.square([x_f - x, y_f - y]))) / dt
        robot_f = np.array([x_f, y_f, theta_f, v, omega])
    else:
        robot_f = robot
    return robot_f, fish_f

def lines_from_bounds(bounds):
    (minx, miny), (maxx, maxy) = bounds
    border_points = np.array([
        [minx, miny],
        [minx, maxy],
        [maxx, maxy],
        [maxx, miny]
    ])
    # pdb.set_trace()
    p0 = border_points
    p1 = np.concatenate([border_points[1:], border_points[[0]]])
    return np.stack([p0, p1], axis=1)
    # return np.array([border_points, np.concatenate([border_points[1:], border_points[[0]]])])

def calc_potential(pos, points, lines, c_p=1, c_l=1):
    '''
    Compute a force vector at the given position(s)
    c_p - constant to multiply forces from other positions by
    c_l - constant to multiply forces from lines by
    '''
    def helper(pos):
        # Compute the force on a single position
        # Unpack values
        x, y = pos.T
        px, py = points.T

        # Compute distances from each point to the given position
        dx = x - px
        dy = y - py
        dist = np.sqrt(np.square(dx) + np.square(dy))
        # mask = dist != 0

        # # Filter out zeros
        # dx = dx[mask]
        # px = px[mask]
        # dy = dy[mask]
        # py = py[mask]
        # dist = dist[mask]

        # Compute forces from points
        mag_p = c_p / (dist * dist)
        f_p = np.sum(np.stack([
            mag_p * dx / dist,
            mag_p * dy / dist
        ], axis=-1)[dist != 0], axis=0)

        # Compute forces from lines
        p0 = lines[:, 0]
        p1 = lines[:, 1]
        diff = p1 - p0  # Difference between start and end points
        diff_norm = np.linalg.norm(diff, axis=1)  # Length of line segment
        normal = (np.array([diff[:, 1], -diff[:, 0]]) / diff_norm).T  # Unit normal to line segment
        line_dist = (normal.reshape(-1, 1, 2) @ p0.reshape(-1, 2, 1)).reshape(-1)  # Distance from line segment to origin
        pos_diff = (
            (
                pos - line_dist.reshape(-1, 1) * normal
            ).reshape(-1, 1, 2) @
            normal.reshape(-1, 2, 1)
        ).reshape(-1, 1) * normal  # Shortest vector from line to pos
        dist = np.linalg.norm(pos_diff, axis=1)
        proj = -(pos_diff - pos)  # Project pos onto line segment
        t = np.nanmean((proj - p0) / diff, axis=1)  # Compute distance of the position's projection onto the line, along the line segment. t = 0 means its at p0, t = 1 means its at p1. Anything outside this range means its off the line segment
        mag_l = c_l / (dist * dist)
        f_l = np.sum(
            (
                mag_l.reshape(-1, 1) * (pos_diff / dist.reshape(-1, 1))
            )[(0 <= t) & (t <= 1) & (dist != 0)]  # Filter out forces when the position's projection does not lie on the line segment, and when the position is on the line
        , axis=0)

        return f_p + f_l

    if len(pos.shape) == 1:
        return helper(pos)
    else:
        # Broadcast along an array of positions
        return np.apply_along_axis(helper, 1, pos)

def animate(bounds, robot_history, fish_history, dt, show=True, save=False, replace=False, maxlen=30):
    fig, ax = plt.subplots()
    num_steps = len(fish_history)  # Total number of steps
    n_fish = fish_history.shape[1]

    n = 20
    positions = []
    for x in np.linspace(bounds[0][0] + (bounds[1][0] - bounds[0][0]) / (2 * n), bounds[1][0] - (bounds[1][0] - bounds[0][0]) / (2 * n), n):
        for y in np.linspace(bounds[0][1] + (bounds[1][1] - bounds[0][1]) / (2 * n), bounds[1][1] - (bounds[1][1] - bounds[0][1]) / (2 * n), n):
            positions.append([x, y])
    positions = np.array(positions)

    r = mpl.patches.Rectangle(bounds[0], *(bounds[1] - bounds[0]), color='black', fill=False, lw=10)
    ax.add_patch(r)

    # Plot robot position
    robot, = ax.plot([], [], linestyle='None', marker='o', label='robot')

    # Plot fish positions
    fish, = ax.plot([], [], linestyle='None', marker='o', color='gold', label='fish')

    # Plot apf
    forces = ax.quiver(positions[:, 0], positions[:, 1], [0] * len(positions), [0] * len(positions), color='black', units='xy', angles='xy', scale_units='xy', scale=1, label='APF')

    # Plot the forces acting on each fish
    fish_forces = ax.quiver(fish_history[0, :, 0], fish_history[0, :, 1], [0] * n_fish, [0] * n_fish, color='gold', units='xy', angles='xy', scale_units='xy', scale=1)

    # Plot the number of elapsed steps
    steps = ax.text(3, 6, f'Step = 0 / {num_steps}', horizontalalignment='center', verticalalignment='top')
    ax.legend()
    ax.set_xlim(bounds[:, 0])
    ax.set_ylim(bounds[:, 1])
    ax.set_aspect('equal', adjustable='box')

    # Artists indexed later are drawn over ones indexed earlier
    artists = [
        robot,
        fish,
        forces,
        fish_forces,
        steps
    ]

    def init():
        ax.set_title('Fish simulation')
        return artists
    
    def update(frame):
        # Reset paths on the first frame
        if frame == 0:
            pass

        # Plot robot pose
        robot.set_data([robot_history[frame, 0]], [robot_history[frame, 1]])

        # Plot fish poses
        fish.set_data(fish_history[frame, :, 0], fish_history[frame, :, 1])
        
        # Plot apf
        force_vecs = calc_potential(
            positions,
            np.concatenate([fish_history[frame, :, :2], [robot_history[frame, :2]]]),
            lines_from_bounds(bounds),
            c_p=1
            # c_p=np.array([1] * len(fish_history[frame]) + [-1])
        )
        force_vecs = force_vecs / np.linalg.norm(force_vecs, axis=1).reshape(-1, 1)
        arrow_length = 0.5 / (n - 1)
        forces.set_UVC([arrow_length * force_vecs[:, 0]], [arrow_length * force_vecs[:, 1]])

        # Plot forces on each fish
        fish_force_vecs = calc_potential(
            fish_history[frame, :, :2],
            np.concatenate([fish_history[frame, :, :2], [robot_history[frame, :2]]]),
            lines_from_bounds(bounds),
            c_p=1
            # c_p=np.array([1] * len(fish_history[frame]) + [-1])
        )
        fish_force_vecs = fish_force_vecs / np.linalg.norm(fish_force_vecs, axis=1).reshape(-1, 1)
        fish_forces.set_offsets(fish_history[frame, :, :2])
        fish_forces.set_UVC([0.05 * fish_force_vecs[:, 0]], [0.05 * fish_force_vecs[:, 1]])

        # Update steps
        steps.set_text('Step = {} / {}'.format(frame, num_steps))

        return artists

    interval = int(1000 * dt)
    anim = animation.FuncAnimation(fig, update, frames=range(0, num_steps, 1), init_func=init, blit=True, interval=interval, repeat=True)
    # nframes = int(np.ceil((4 * num_steps * interval / 1000) / maxlen))
    # anim = animation.FuncAnimation(fig, update, frames=range(0, num_steps, nframes), init_func=init, blit=True, interval=interval, repeat=True)
    if show:
        plt.show()
    if save:
        writergif = animation.PillowWriter(fps=30)
        anim.save('apf.gif', writer=writergif)
    # if save:
    #     savepath = utils.add_version(''.format(n=dataset.name), replace=replace)
    #     print('Saving animation to {}'.format(savepath))
    #     utils.mkdir(savepath)
    #     writergif = animation.PillowWriter(fps=30)
    #     anim.save(savepath, writer=writergif)
    #     print('Animation Saved!')
    plt.close()

if __name__ == '__main__':
    parser = argparse.ArgumentParser()
    parser.add_argument('seed', nargs='?', type=int, default=42)
    args = parser.parse_args()

    # Get an rng object with the specified seed
    rng = np.random.default_rng(seed=args.seed)

    # Bounds of the simulation
    bounds = np.array([
        [0, 0],  # minx, miny
        [1, 1]   # maxx, maxy
    ])

    n_fish = 10
    robot, fish = init(bounds, n_fish, rng)

    # positions = []
    # n = 30
    # for x in np.linspace(bounds[0][0] + (bounds[1][0] - bounds[0][0]) / (2 * n), bounds[1][0] - (bounds[1][0] - bounds[0][0]) / (2 * n), n):
    #     for y in np.linspace(bounds[0][1] + (bounds[1][1] - bounds[0][1]) / (2 * n), bounds[1][1] - (bounds[1][1] - bounds[0][1]) / (2 * n), n):
    #         positions.append([x, y])
    # positions = np.array(positions)

    # forces = calc_potential(
    #     positions,
    #     np.concatenate([fish[:, :2], [robot[:2]]]),
    #     lines_from_bounds(bounds),
    #     c_p=np.array([1] * n_fish + [1]),
    #     c_l=1
    # )
    # forces = forces / np.linalg.norm(forces, axis=1).reshape(-1, 1)

    # plt.quiver(positions[:, 0], positions[:, 1], 0.8 / (n - 1) * forces[:, 0], 0.8 / (n - 1) * forces[:, 1], units='xy', angles='xy', scale_units='xy', scale=1)
    # plt.scatter(robot[0], robot[1], label='robot')
    # plt.scatter(fish[:, 0], fish[:, 1], marker='o', color='gold', label='fish')
    # r = mpl.patches.Rectangle(bounds[0], *(bounds[1] - bounds[0]), color='black', fill=False, lw=10)
    # plt.gca().add_patch(r)
    # plt.gca().set_aspect('equal', adjustable='box')
    # plt.legend()
    # plt.show()

    # print(calc_potential(
    #     np.array([[0.5, 0.5], [0.4, 0.4], [0.3, 0.3]]),
    #     np.zeros((0, 2)),
    #     np.array([[[0.5, 0], [0.5, 1]]])
    # ))

    dt = 0.05
    robot_history = [robot]
    fish_history = [fish]
    for _ in range(150):
        robot, fish = update(bounds, robot, fish, dt, rng)
        robot_history.append(robot)
        fish_history.append(fish)
    robot_history = np.array(robot_history)
    fish_history = np.array(fish_history)

    animate(bounds, robot_history, fish_history, dt, save=False)

    # # Plot the fish trajectories
    # for i in range(n_fish):
    #     plt.plot(fish_history[:, i, 0], fish_history[:, i, 1])
    # plt.show()<|MERGE_RESOLUTION|>--- conflicted
+++ resolved
@@ -129,21 +129,13 @@
         if x_f <= bounds[0, 0]:
             x_f = bounds[0, 0]
             y_f = y
-<<<<<<< HEAD
-        if bounds[1, 0] <= x_f:
-=======
         if x_f >= bounds[1, 0]:
->>>>>>> c714794f
             x_f = bounds[1, 0]
             y_f = y
         if y_f <= bounds[0, 1]:
             x_f = x
             y_f = bounds[0, 1]
-<<<<<<< HEAD
-        if bounds[1, 1] <= y_f:
-=======
         if y_f >= bounds[1, 1]:
->>>>>>> c714794f
             x_f = x
             y_f = bounds[1, 1]
         # x_f = np.maximum(np.minimum(x_f, bounds[1, 0]), bounds[0, 0])
