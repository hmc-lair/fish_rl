--- conflicted
+++ resolved
@@ -3,11 +3,7 @@
 import argparse
 from centroidTracker import CentroidTracker
 
-<<<<<<< HEAD
-def find_and_draw_contours(frame):
-=======
 def find_and_draw_contours(frame, centroid_tracker, initial_objects):
->>>>>>> 9cad19e7
     cpy = frame.copy()
     gray = cv2.cvtColor(frame, cv2.COLOR_BGR2GRAY)
     thresh = cv2.adaptiveThreshold(gray, 255, cv2.ADAPTIVE_THRESH_GAUSSIAN_C, cv2.THRESH_BINARY_INV, 31, 15)
@@ -15,41 +11,6 @@
     lines = cv2.HoughLinesP(thresh, 1, np.pi / 2, 2, None, 40, 5)
     if lines is not None:
         for line in lines[:, 0, :]:
-<<<<<<< HEAD
-            pt1 = (line[0],line[1])
-            pt2 = (line[2],line[3])
-            cv2.line(thresh_lines_removed, pt1, pt2, (0,0,0), 5)
-    
-    # Apply morphological operations to remove small noise and lines
-    kernel = cv2.getStructuringElement(cv2.MORPH_ELLIPSE, (3, 3))
-    morphed = cv2.morphologyEx(thresh_lines_removed, cv2.MORPH_OPEN, kernel)
-    
-    contours, _ = cv2.findContours(morphed, cv2.RETR_EXTERNAL, cv2.CHAIN_APPROX_SIMPLE)
-    contours = sorted(contours, key=cv2.contourArea, reverse=True)  # Sort by area
-
-    # Define minimum and maximum area for contours to be considered fish
-    min_area = 40
-    max_area = 1000
-    border_margin = 0  # Margin from the border to ignore contours
-
-    height, width = frame.shape[:2]
-
-    for contour in contours[:3]:
-        area = cv2.contourArea(contour)
-        if min_area < area < max_area:
-            # Calculate the bounding rectangle for the contour
-            x, y, w, h = cv2.boundingRect(contour)
-            aspect_ratio = w / float(h)
-
-            # Filter out contours that are extremely narrow or tall
-            if 0.2 < aspect_ratio < 5.0:
-                # Filter out contours that are close to the border
-                if x > border_margin and y > border_margin and (x + w) < (width - border_margin) and (y + h) < (height - border_margin):
-                    # Draw the contour on the frame
-                    cv2.drawContours(frame, [contour], -1, (0, 255, 0), 2)
-                    
-                    # Calculate the centroid of the contour and draw it
-=======
             pt1 = (line[0], line[1])
             pt2 = (line[2], line[3])
             cv2.line(thresh_lines_removed, pt1, pt2, (0, 0, 0), 5)
@@ -74,66 +35,10 @@
 
             if 0.2 < aspect_ratio < 5.0:
                 if x > border_margin and y > border_margin and (x + w) < (width - border_margin) and (y + h) < (height - border_margin):
->>>>>>> 9cad19e7
                     M = cv2.moments(contour)
                     if M["m00"] != 0:
                         cX = int(M["m10"] / M["m00"])
                         cY = int(M["m01"] / M["m00"])
-<<<<<<< HEAD
-                        cv2.circle(frame, (cX, cY), 5, (255, 0, 0), -1)
-
-    return frame
-
-# def find_and_draw_contours(frame):
-#     cpy = frame.copy()
-#     gray = cv2.cvtColor(frame, cv2.COLOR_BGR2GRAY)
-#     # _, thresh = cv2.threshold(gray, 60, 255, cv2.THRESH_BINARY_INV)
-#     thresh = cv2.adaptiveThreshold(gray, 255, cv2.ADAPTIVE_THRESH_GAUSSIAN_C, cv2.THRESH_BINARY_INV, 11, 40)
-
-#     # Apply morphological operations to remove small noise and lines
-#     kernel = cv2.getStructuringElement(cv2.MORPH_ELLIPSE, (3, 3))
-#     morphed = cv2.morphologyEx(thresh, cv2.MORPH_OPEN, kernel)
-#     morphed = cv2.morphologyEx(morphed, cv2.MORPH_CLOSE, kernel)
-    
-#     contours, _ = cv2.findContours(morphed, cv2.RETR_EXTERNAL, cv2.CHAIN_APPROX_SIMPLE)
-#     contours = sorted(contours, key=cv2.contourArea, reverse=True)  # Sort by area
-
-#     # Define minimum and maximum area for contours to be considered fish
-#     min_area = 0
-#     max_area = 1000
-#     border_margin = 0  # Margin from the border to ignore contours
-
-#     height, width = frame.shape[:2]
-
-#     for contour in contours[:2]:
-#         area = cv2.contourArea(contour)
-#         if min_area < area < max_area:
-#             # Calculate the bounding rectangle for the contour
-#             x, y, w, h = cv2.boundingRect(contour)
-#             aspect_ratio = w / float(h)
-            
-#             # Filter out contours that are extremely narrow or tall
-#             if 0.2 < aspect_ratio < 5.0:
-#                 # Filter out contours that are close to the border
-#                 if x > border_margin and y > border_margin and (x + w) < (width - border_margin) and (y + h) < (height - border_margin):
-#                     # Draw the contour on the frame
-#                     cv2.drawContours(frame, [contour], -1, (0, 255, 0), 2)
-                    
-#                     # Calculate the centroid of the contour and draw it
-#                     M = cv2.moments(contour)
-#                     if M["m00"] != 0:
-#                         cX = int(M["m10"] / M["m00"])
-#                         cY = int(M["m01"] / M["m00"])
-#                         cv2.circle(frame, (cX, cY), 5, (255, 0, 0), -1)
-
-#     # return cpy
-#     # return gray
-#     # return thresh
-#     # return morphed
-#     return frame
-
-def main(video_path):
-=======
                         input_centroids.append((cX, cY))
                         cv2.drawContours(frame, [contour], -1, (0, 255, 0), 2)
                         cv2.circle(frame, (cX, cY), 5, (255, 0, 0), -1)
@@ -150,7 +55,6 @@
     return frame
 
 def main(video_path, initial_objects):
->>>>>>> 9cad19e7
     cap = cv2.VideoCapture(video_path)
     centroid_tracker = CentroidTracker(initialObjects=initial_objects)
 
